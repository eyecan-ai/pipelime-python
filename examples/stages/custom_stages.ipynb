{
 "cells": [
  {
   "cell_type": "markdown",
   "metadata": {},
   "source": [
    "# Sample Stages\n",
    "\n",
    "A stage is a pydantic model derived from `pipelime.stages.SampleStage` that processes samples\n",
    "while they are extracted from a sequence. A stage is applied to a dataset through the\n",
    "operation `map`:"
   ]
  },
  {
   "cell_type": "code",
   "execution_count": null,
   "metadata": {},
   "outputs": [],
   "source": [
    "from pipelime.cli.utils import print_command_op_stage_info\n",
    "\n",
    "print_command_op_stage_info(\"map\")"
   ]
  },
  {
   "cell_type": "markdown",
   "metadata": {},
   "source": [
    "The available stages are listed by running `pipelime list` or calling the printer:"
   ]
  },
  {
   "cell_type": "code",
   "execution_count": null,
   "metadata": {},
   "outputs": [],
   "source": [
    "from pipelime.cli.utils import print_commands_ops_stages_list\n",
    "\n",
    "print_commands_ops_stages_list(show_cmds=False, show_ops=False, show_stages=True)"
   ]
  },
  {
   "cell_type": "markdown",
   "metadata": {},
   "source": [
    "## Custom Stages\n",
    "\n",
    "To write your own sample stage, you need to create a class derived from\n",
    "`pipelime.stages.SampleStage` and implement the\n",
    "`__call__(self, x: Sample) -> Sample` method.\n",
    "Also, when manipulating the samples, you should never modify the original sample, rather\n",
    "use Sample's method to get an updated instance. Here a minimal list:\n",
    "* `shallow_copy`: returns a sample with a new internal mapping object, but the same item\n",
    "instances;\n",
    "* `deep_copy`: duplicates the whole sample, including the items;\n",
    "* `set_item`: extends the sample with a new item or changes the item assigned to an\n",
    "existing key;\n",
    "* `set_value`: changes the value of an existing item;\n",
    "* `deep_set`/`deep_get`: sets/gets the value of a nested structure, such as `MetadataItem`, using a\n",
    "pydash-like address;\n",
    "* `match`: returns the result of a `dictquery` match;\n",
    "* `rename_key`: changes the name of a key;\n",
    "* `duplicate_key`: creates a new key and assignes a reference to another item;\n",
    "* `remove_keys`/`extract_keys`: creates a new sample with a subset of the original keys;\n",
    "* `merge`/`update`: updates and overwrites the original sample;\n",
    "* `to_dict`: converts the sample to a dictionary of item values."
   ]
  },
  {
   "cell_type": "markdown",
   "metadata": {},
   "source": [
    "As an example, review the class `MyStage` in the *my_stage.py* module:\n",
    "1. it needs a source key and a target key\n",
    "1. if the current sample has the source key and it is a numpy array, the value is read\n",
    "1. the value is multiplied by 2.5\n",
    "1. a new numpy item is initialized with such value and it is assigned to the target key"
   ]
  },
  {
   "cell_type": "markdown",
   "metadata": {},
   "source": [
    "Let's see how it looks like in the pipelime shell!"
   ]
  },
  {
   "cell_type": "code",
   "execution_count": null,
   "metadata": {},
   "outputs": [],
   "source": [
    "!pipelime help my_stage.py:MyStage"
   ]
  },
  {
   "cell_type": "code",
   "execution_count": null,
   "metadata": {},
   "outputs": [],
   "source": [
    "!pipelime -m my_stage.py help MyStage"
   ]
  },
  {
   "cell_type": "markdown",
   "metadata": {},
   "source": [
    "And now apply the stage within a custom data pipe:"
   ]
  },
  {
   "cell_type": "code",
   "execution_count": null,
   "metadata": {},
   "outputs": [],
   "source": [
<<<<<<< HEAD
    "!pipelime pipe +input.folder \"../../tests/sample_data/datasets/underfolder_minimnist\" +output.folder \"./my_stage_output\" +output.exists_ok \"+operations.map.$model\" my_stage.py:MyStage \"+operations.map.$args.source_key\" label \"+operations.map.$args.target_key\" double_half_label"
=======
    "### windows cmd ###\n",
    "# !pipelime pipe +input.folder \"../../tests/sample_data/datasets/underfolder_minimnist\" +output.folder \"./my_stage_output\" +output.exists_ok \"+operations.map.$model\" my_stage.py:MyStage \"+operations.map.$args.source_key\" label \"+operations.map.$args.target_key\" double_half_label\n",
    "\n",
    "### bash (single quotes to escape $) ###\n",
    "# !pipelime pipe +input.folder \"../../tests/sample_data/datasets/underfolder_minimnist\" +output.folder \"./my_stage_output\" +output.exists_ok '+operations.map.$model' my_stage.py:MyStage '+operations.map.$args.source_key' label '+operations.map.$args.target_key' double_half_label\n",
    "\n",
    "### zsh (backslash to escape $) ###\n",
    "# !pipelime pipe +input.folder \"../../tests/sample_data/datasets/underfolder_minimnist\" +output.folder \"./my_stage_output\" +output.exists_ok +operations.map.\\$model my_stage.py:MyStage +operations.map.\\$args.source_key label +operations.map.\\$args.target_key double_half_label"
>>>>>>> f88c5476
   ]
  }
 ],
 "metadata": {
  "interpreter": {
   "hash": "9a59c234466138f92a5b8ed9fe1a4af038d61cd44a2a2cf5b36ce469e318ad63"
  },
  "kernelspec": {
   "display_name": "Python 3.8.10 ('dev38')",
   "language": "python",
   "name": "python3"
  },
  "language_info": {
   "codemirror_mode": {
    "name": "ipython",
    "version": 3
   },
   "file_extension": ".py",
   "mimetype": "text/x-python",
   "name": "python",
   "nbconvert_exporter": "python",
   "pygments_lexer": "ipython3",
   "version": "3.8.10"
  },
  "orig_nbformat": 4
 },
 "nbformat": 4,
 "nbformat_minor": 2
}<|MERGE_RESOLUTION|>--- conflicted
+++ resolved
@@ -116,9 +116,6 @@
    "metadata": {},
    "outputs": [],
    "source": [
-<<<<<<< HEAD
-    "!pipelime pipe +input.folder \"../../tests/sample_data/datasets/underfolder_minimnist\" +output.folder \"./my_stage_output\" +output.exists_ok \"+operations.map.$model\" my_stage.py:MyStage \"+operations.map.$args.source_key\" label \"+operations.map.$args.target_key\" double_half_label"
-=======
     "### windows cmd ###\n",
     "# !pipelime pipe +input.folder \"../../tests/sample_data/datasets/underfolder_minimnist\" +output.folder \"./my_stage_output\" +output.exists_ok \"+operations.map.$model\" my_stage.py:MyStage \"+operations.map.$args.source_key\" label \"+operations.map.$args.target_key\" double_half_label\n",
     "\n",
@@ -127,7 +124,6 @@
     "\n",
     "### zsh (backslash to escape $) ###\n",
     "# !pipelime pipe +input.folder \"../../tests/sample_data/datasets/underfolder_minimnist\" +output.folder \"./my_stage_output\" +output.exists_ok +operations.map.\\$model my_stage.py:MyStage +operations.map.\\$args.source_key label +operations.map.\\$args.target_key double_half_label"
->>>>>>> f88c5476
    ]
   }
  ],
