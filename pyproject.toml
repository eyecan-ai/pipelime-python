[build-system]
requires = ["hatchling"]
build-backend = "hatchling.build"

[project]
name = "pipelime-python"
authors = [
  { name="Eyecan.ai", email="info@eyecan.ai" },
]
description = "Data workflows, cli and dataflow automation."
readme = "README.md"
license = { text="GNU General Public License v3 (GPLv3)" }
requires-python = ">=3.8"
classifiers = [
    "Development Status :: 5 - Production/Stable",
    "Intended Audience :: Developers",
    "Intended Audience :: Science/Research",
    "Programming Language :: Python :: 3",
    "Programming Language :: Python :: 3.8",
    "Programming Language :: Python :: 3.9",
    "Programming Language :: Python :: 3.10",
    "License :: OSI Approved :: GNU General Public License v3 (GPLv3)",
    "Natural Language :: English",
    "Operating System :: OS Independent",
    "Topic :: Scientific/Engineering",
    "Topic :: Software Development",
]
keywords = [
    "pipelime", "dataset", "dataflow", "workflow", "orchestration"
]
dependencies = [
    "typer>=0.6",
    "rich>=9.9.0",
    "tqdm",
    "pyyaml",
    "toml",
    "loguru",
    "numpy",
    "imageio>=2.17.0",
    "tifffile",
    "albumentations>=1.0.0",
    "trimesh",
    "astunparse",
    "python-box",
    "deepdiff",
    "filelock",
    "pydash",
<<<<<<< HEAD
    "pydantic>=1.10,<2.0",
=======
    "pydantic>=1.10.8,<2",
>>>>>>> 36fff905
    "schema",
    "pyzmq",
    "dictquery",
    "minio",
    "requests",
    "billiard",
    "typing-extensions<4.6.0",
]
dynamic = [ "version" ]

[project.optional-dependencies]
draw = ["pygraphviz"]
tests = [
    "pytest",
    "pytest-cov",
]
dev = [
    "pylama",
    "black",
    "flake8",
]
build = [
    "hatch",
    "build",
]
docs = [
    "Sphinx==5.1.1",
    # "sphinx-material==0.0.35",
    "sphinx-immaterial==0.11.3",
    "myst-parser==0.18.0",
    "sphinxcontrib-mermaid==0.7.1",
]

[project.urls]
"Source" = "https://github.com/eyecan-ai/pipelime-python"
"Issues" = "https://github.com/eyecan-ai/pipelime-python/issues"
"Documentation" = "http://pipelime-python.readthedocs.io/"

[project.scripts]
pipelime = "pipelime.cli.main:run_typer_app"

[tool.hatch.version]
path = "pipelime/__init__.py"

[tool.hatch.build]
include = [
  "pipelime/**/*.py",
  "LICENSE",
]<|MERGE_RESOLUTION|>--- conflicted
+++ resolved
@@ -45,18 +45,13 @@
     "deepdiff",
     "filelock",
     "pydash",
-<<<<<<< HEAD
-    "pydantic>=1.10,<2.0",
-=======
     "pydantic>=1.10.8,<2",
->>>>>>> 36fff905
     "schema",
     "pyzmq",
     "dictquery",
     "minio",
     "requests",
     "billiard",
-    "typing-extensions<4.6.0",
 ]
 dynamic = [ "version" ]
 
