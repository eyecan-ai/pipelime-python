#!/usr/bin/env python

"""The setup script."""

from setuptools import setup, find_packages

with open("README.rst", encoding="UTF-8") as readme_file:
    readme = readme_file.read()

with open("requirements.txt", encoding="UTF-8") as requirements_file:
    requirements = requirements_file.readlines()

setup_requirements = [
    "pytest-runner",
]

test_requirements = [
    "pytest>=3",
    "pytest-cov",
]

<<<<<<< HEAD
extras_requirements = {"minio": ["minio"], "zmq": ["pyzmq"], "all": ["minio", "pyzmq"]}
=======
extras_requirements = {"minio": ["minio"]}
>>>>>>> db41c9c2

setup(
    author="Daniele De Gregorio",
    author_email="daniele.degregorio@eyecan.ai",
    python_requires=">=3.8",
    classifiers=[
        "Development Status :: 2 - Pre-Alpha",
        "Intended Audience :: Developers",
        "License :: OSI Approved :: GNU General Public License v3 (GPLv3)",
        "Natural Language :: English",
        "Programming Language :: Python :: 3",
        "Programming Language :: Python :: 3.8",
        "Programming Language :: Python :: 3.9",
        "Programming Language :: Python :: 3.10",
    ],
    description="data pipeline 101",
    entry_points={
        "console_scripts": [
            "pipelime=pipelime.cli.main:app",
        ],
    },
    install_requires=requirements,
    extras_require=extras_requirements,
    license="GNU General Public License v3",
    long_description=readme,
    include_package_data=True,
    keywords=["pipelime", "dataflow", "workflow", "orchestration"],
    name="pipelime",
    packages=find_packages(include=["pipelime", "pipelime.*"]),
    setup_requires=setup_requirements,
    test_suite="tests",
    tests_require=test_requirements,
    url="https://github.com/eyecan-ai/pipelime-python",
    version="0.9.0",
    zip_safe=False,
)<|MERGE_RESOLUTION|>--- conflicted
+++ resolved
@@ -19,11 +19,7 @@
     "pytest-cov",
 ]
 
-<<<<<<< HEAD
 extras_requirements = {"minio": ["minio"], "zmq": ["pyzmq"], "all": ["minio", "pyzmq"]}
-=======
-extras_requirements = {"minio": ["minio"]}
->>>>>>> db41c9c2
 
 setup(
     author="Daniele De Gregorio",
