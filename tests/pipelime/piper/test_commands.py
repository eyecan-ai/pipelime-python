--- conflicted
+++ resolved
@@ -3,39 +3,6 @@
 from pathlib import Path
 
 
-<<<<<<< HEAD
-def test_draw(complex_dag: t.Mapping, complex_dag_dot: Path, tmp_path: Path):
-    # NOTE: output dots have different node names due to the use of absolute paths,
-    # so we create here the images and compare them. We do not save a reference image
-    # since graphviz may change the layout in the future. Also, we do not compare SVGs,
-    # since graphviz writes as comments the names of the nodes.
-    try:
-        import pygraphviz as pgv
-    except:
-        import pytest
-
-        pytest.skip("pygraphviz not installed")
-
-    from filecmp import cmp
-    from pipelime.commands.piper import DrawCommand
-
-    outdot = tmp_path / "complex_dag.dot"
-    cmd = DrawCommand(
-        **complex_dag,  # type: ignore
-        output=outdot,  # type: ignore
-        backend=DrawCommand.DrawBackendChoice.GRAPHVIZ,  # type: ignore
-        data_max_width="/",  # type: ignore
-        ellipsis_position=DrawCommand.EllipsesChoice.START,  # type: ignore
-        show_command_names=True,  # type: ignore
-    )
-    cmd()
-
-    gref = pgv.AGraph(str(complex_dag_dot)).draw(format="bmp", prog="dot")
-    gout = pgv.AGraph(str(outdot)).draw(format="bmp", prog="dot")
-    assert gref is not None
-    assert gout is not None
-    assert gref == gout
-=======
 def _try_import_graphviz():
     try:
         import pygraphviz
@@ -90,5 +57,4 @@
         cmd = RunCommand(**(dag["config"]))
         with pytest.raises(RuntimeError) as excinfo:
             cmd()
-        assert not cmd.successful
->>>>>>> 3342db48
+        assert not cmd.successful