--- conflicted
+++ resolved
@@ -109,15 +109,10 @@
             initializer=_GrabContext.wrk_init,
             initargs=(
                 PipelimeSymbolsHelper.extra_modules,
-<<<<<<< HEAD
+                PipelimeTmp.SESSION_TMP_DIR,
                 self._worker_init_fn,
             ),
             context=billiard.context.SpawnContext(),
-=======
-                PipelimeTmp.SESSION_TMP_DIR,
-                self._worker_init_fn,
-            ),
->>>>>>> 9af31e35
         )
         runner = self._pool.__enter__()
 
