import time
from abc import ABC, abstractmethod
from datetime import datetime, timedelta
from threading import Thread
from typing import Dict, Optional

import numpy as np
from loguru import logger
from rich.live import Live
from rich.table import Table

from pipelime.piper.progress.model import OperationInfo, ProgressUpdate


class Estimator(ABC):
    """An estimator for the speed and ETA of a running task"""

    @abstractmethod
    def tick(self, advance: int = 1) -> None:
        """Advance the estimator by a custom amount of steps

        Args:
            advance (int, optional): The number of steps to advance. Defaults to 1.
        """
        pass

    @abstractmethod
    def reset(self, total: int) -> None:
        """Reset the estimator to a new total number of steps

        Args:
            total (int): The total number of steps
        """
        pass

    @property
    @abstractmethod
    def eta(self) -> float:
        """The estimated time remaining in seconds"""
        pass

    @property
    @abstractmethod
    def speed(self) -> float:
        """The estimated speed in steps per second"""
        pass

    @property
    @abstractmethod
    def elapsed(self) -> float:
        """The elapsed time in seconds"""
        pass

    @property
    @abstractmethod
    def start_time(self) -> float:
        """The start time in seconds"""
        pass


class NaiveEstimator(Estimator):
    """A naive estimator that simply estimates the speed and ETA based on the current
    progress and the biased EWA time between steps"""

    def __init__(self, alpha: float = 0.9):
        super().__init__()
        self.alpha = alpha
        self._start_time = -1

    def reset(self, total: int) -> None:
        self._avg_dt = -1
        self._progress = 0
        self._total = total
        self._start_time = time.time()
        self._last = self._start_time

    def tick(self, advance: int = 1) -> None:
        now = time.time()
        if advance > 0:
            new_delta = (now - self._last) / advance
            if self._avg_dt < 0:
                self._avg_dt = new_delta
            else:
                self._avg_dt = self._avg_dt * self.alpha + new_delta * (1 - self.alpha)
        self._progress += advance
        self._last = now

    @property
    def start_time(self) -> float:
        return self._start_time

    @property
    def elapsed(self) -> float:
        return self._last - self._start_time

    @property
    def speed(self) -> float:
        return 1 / self._avg_dt

    @property
    def eta(self) -> float:
        if self._avg_dt < 0:
            return -1
        return self._avg_dt * (self._total - self._progress)


class ProgressReceiver(ABC):
    """A receiver for progress updates"""

    def __init__(self, token: str) -> None:
        super().__init__()
        self._token = token

    @abstractmethod
    def receive(self) -> Optional[ProgressUpdate]:
        """Receive a progress update"""
        pass

    def __next__(self) -> Optional[ProgressUpdate]:
        """Wait for the next progress update"""
        try:
            res = self.receive()
        except Exception as e:
            logger.exception(e)
            res = None
        return res


class ZMQProgressReceiver(ProgressReceiver):
    """A receiver for progress updates over pubsub ZMQ socket"""

    def __init__(self, token: str) -> None:
        try:
            import zmq

            super().__init__(token)
            self._context = zmq.Context()
            self._socket = self._context.socket(zmq.SUB)
            self._socket.connect("tcp://localhost:5556")
            self._socket.subscribe(token.encode())
        except ModuleNotFoundError:  # pragma: no cover
            logger.error(f"{self.__class__.__name__} needs `pyzmq` python package.")
            self._socket = None

    def receive(self) -> Optional[ProgressUpdate]:
<<<<<<< HEAD
        _, messagedata = self._socket.recv_multipart()
        messagedata = json.loads(messagedata.decode())
        return ProgressUpdate.parse_obj(messagedata)
=======
        if self._socket is not None:
            _, messagedata = self._socket.recv_multipart()
            return ProgressUpdate.parse_raw(messagedata.decode())
>>>>>>> ce7582a5


class ListenerCallback:
    """A callback for the listener"""

    def on_start(self) -> None:
        """Called when the listener starts"""
        pass

    def on_update(self, prog: ProgressUpdate) -> None:
        """Called when a progress update is received"""
        pass

    def on_stop(self) -> None:
        """Called when the listener stops"""
        pass


class RichTableListenerCallback(ListenerCallback):
    """A callback for the listener that displays a rich table"""

    def __init__(self) -> None:
        super().__init__()
        self._printer_thread = None
        self.on_stop()

    def on_start(self) -> None:
        self._stop_flag = False
        self._printer_thread = Thread(target=self._print_loop)
        self._printer_thread.start()

    def on_update(self, prog: ProgressUpdate) -> None:
        op = prog.op_info
        if op not in self._estimators:
            estimator = NaiveEstimator()
            estimator.reset(op.total)
            self._estimators[op] = estimator
            self._progress_map[op] = prog

        advance = prog.progress - self._progress_map[op].progress
        if advance > 0:
            self._estimators[op].tick(advance)

        self._progress_map[op] = prog

    def _percentage_string(self, v: float):
        colors = ["red", "yellow", "green"]
        ths = np.linspace(0.0, 1.0, len(colors) + 1)[:-1]

        color = colors[0]
        for th, maybe_color in zip(ths, colors):
            if v > th:
                color = maybe_color

        return f"[{color}]{v*100:.1f}%[/{color}]"

    def _generate_table(self) -> Table:
        table = Table()
        columns = [
            "Node",
            "Message",
            "Progress",
            "Start Time",
            "Elapsed",
            "Speed",
            "ETA",
        ]
        for col in columns:
            table.add_column(col)

        for op in self._progress_map.keys():
            prog = self._progress_map[op]
            est = self._estimators[op]
            table.add_row(
                op.node,
                op.message,
                self._percentage_string(prog.progress / op.total),
                datetime.fromtimestamp(est.start_time).strftime("%Y-%m-%d %H:%M:%S"),
                str(timedelta(seconds=round(est.elapsed))),
                "N.A." if est.speed < 0 else str(round(est.speed, 2)),
                "N.A." if est.eta < 0 else str(timedelta(seconds=round(est.eta))),
            )

        return table

    def _print_loop(self) -> None:
        with Live(self._generate_table(), refresh_per_second=4) as live:
            while not self._stop_flag:
                time.sleep(0.1)
                live.update(self._generate_table())

    def on_stop(self) -> None:
        self._stop_flag = True
        if self._printer_thread is not None:
            self._printer_thread.join(5.0)
        self._printer_thread = None
        self._progress_map: Dict[OperationInfo, ProgressUpdate] = {}
        self._estimators: Dict[OperationInfo, Estimator] = {}


class Listener:
    """A listener for progress updates"""

    def __init__(
        self, receiver: ProgressReceiver, *callbacks: ListenerCallback
    ) -> None:
        """Initialize the listener

        Args:
            receiver (ProgressReceiver): The progress receiver to use
        """
        self._receiver = receiver
        self._callbacks = callbacks

        self._stop_flag = False
        self._listening_thread = None

    def _listen(self) -> None:
        while not self._stop_flag:
            prog = next(self._receiver)
            if prog is None:
                continue

            for cb in self._callbacks:
                cb.on_update(prog)

    def start(self) -> None:
        """Start the listener in a thread"""
        self._listening_thread = Thread(target=self._listen)
        self._listening_thread.start()

        for cb in self._callbacks:
            cb.on_start()

    def stop(self) -> None:
        """Stop the listener"""
        self._stop_flag = True
        self._listening_thread.join(5.0)
        self._listening_thread = None

        for cb in self._callbacks:
            cb.on_stop()<|MERGE_RESOLUTION|>--- conflicted
+++ resolved
@@ -143,15 +143,9 @@
             self._socket = None
 
     def receive(self) -> Optional[ProgressUpdate]:
-<<<<<<< HEAD
-        _, messagedata = self._socket.recv_multipart()
-        messagedata = json.loads(messagedata.decode())
-        return ProgressUpdate.parse_obj(messagedata)
-=======
         if self._socket is not None:
             _, messagedata = self._socket.recv_multipart()
             return ProgressUpdate.parse_raw(messagedata.decode())
->>>>>>> ce7582a5
 
 
 class ListenerCallback:
