from typing import Sequence, Type

from pipelime.piper.parsers.base import DAGParser
from pipelime.piper.parsers.choixe_parser import ChoixeDAGParser


class DAGParserFactory:
    DEFAULT_PARSER = "ChoixeDAGParser"

    _parsers_map = {
        "ChoixeDAGParser": ChoixeDAGParser,
    }

    @classmethod
    def available_parsers(cls) -> Sequence[str]:
        return list(DAGParserFactory._parsers_map.keys())

    @classmethod
<<<<<<< HEAD
    def get_parser(cls, parser_name: str = DEFAULT_PARSER) -> Type[DAGParser]:
        return cls._parsers_map[parser_name]
=======
    def get_parser(cls, parser_name: str = DEFAULT_PARSER, **kwargs) -> DAGParser:
        return cls._parsers_map[parser_name](**kwargs)
>>>>>>> 99b88d7c
<|MERGE_RESOLUTION|>--- conflicted
+++ resolved
@@ -1,4 +1,4 @@
-from typing import Sequence, Type
+from typing import Sequence
 
 from pipelime.piper.parsers.base import DAGParser
 from pipelime.piper.parsers.choixe_parser import ChoixeDAGParser
@@ -16,10 +16,5 @@
         return list(DAGParserFactory._parsers_map.keys())
 
     @classmethod
-<<<<<<< HEAD
-    def get_parser(cls, parser_name: str = DEFAULT_PARSER) -> Type[DAGParser]:
-        return cls._parsers_map[parser_name]
-=======
     def get_parser(cls, parser_name: str = DEFAULT_PARSER, **kwargs) -> DAGParser:
-        return cls._parsers_map[parser_name](**kwargs)
->>>>>>> 99b88d7c
+        return cls._parsers_map[parser_name](**kwargs)