import typing as t
from enum import Enum
from pathlib import Path

from pydantic import Field, PrivateAttr, PositiveInt

from pipelime.piper import PipelimeCommand, PiperPortType

if t.TYPE_CHECKING:
    from pipelime.piper.graph import DAGNodesGraph

<<<<<<< HEAD
class WatcherBackend(Enum):
    """The watcher backend to use."""

    RICH = "rich"
    TQDM = "tqdm"

    def listener_key(self) -> str:
        return {
            WatcherBackend.RICH: "RICH_TABLE",
            WatcherBackend.TQDM: "TQDM_BARS",
        }[self]


class RunCommand(PipelimeCommand, title="run"):
    """Executes a DAG of pipelime commands."""
=======

class PiperGraphCommandBase(PipelimeCommand):
    """Base class for piper-aware commands."""
>>>>>>> 6b5662b1

    nodes: t.Mapping[
        str, t.Union[PipelimeCommand, t.Mapping[str, t.Optional[t.Mapping[str, t.Any]]]]
    ] = Field(
        ...,
        alias="n",
        description=(
            "A DAG of commands as a `<node>: <command>` mapping. The command can be a "
            "`<name>: <args>` mapping, where `<name>` is `pipe`, `clone`, `split` etc, "
            "while `<args>` is a mapping of its arguments."
        ),
        piper_port=PiperPortType.INPUT,
    )
    include: t.Union[str, t.Sequence[str], None] = Field(
        None, alias="i", description="Nodes not in this list are not run."
    )
    exclude: t.Union[str, t.Sequence[str], None] = Field(
        None, alias="e", description="Nodes in this list are not run."
    )

    _piper_graph: t.Optional["DAGNodesGraph"] = PrivateAttr(None)

    @property
    def piper_graph(self) -> "DAGNodesGraph":
        from pipelime.piper.model import DAGModel, NodesDefinition
        from pipelime.piper.graph import DAGNodesGraph

        if not self._piper_graph:
            inc_n = [self.include] if isinstance(self.include, str) else self.include
            exc_n = [self.exclude] if isinstance(self.exclude, str) else self.exclude

            def _node_to_run(node: str) -> bool:
                return (inc_n is None or node in inc_n) and (
                    exc_n is None or node not in exc_n
                )

            nodes = {
                name: cmd for name, cmd in self.nodes.items() if _node_to_run(name)
            }
            dag = DAGModel(nodes=NodesDefinition.create(nodes))
            self._piper_graph = DAGNodesGraph.build_nodes_graph(
                dag, **self._nodes_graph_building_kwargs()
            )
        return self._piper_graph

    def _nodes_graph_building_kwargs(self) -> t.Mapping[str, t.Any]:
        """Subclasses should returns the extra kwargs options for
        ``DAGNodesGraph.build_nodes_graph``
        """
        return {}


class GraphPortForwardingCommand(PiperGraphCommandBase):
    """A command that uses the root and leaf data nodes of the internal DAG
    as its own I/O ports."""

    def get_inputs(self) -> t.Dict[str, t.Any]:
        return {
            self.piper_graph.get_input_port_name(x): x.path
            for x in self.piper_graph.input_data_nodes
        }

    def get_outputs(self) -> t.Dict[str, t.Any]:
        return {
            self.piper_graph.get_output_port_name(x): x.path
            for x in self.piper_graph.output_data_nodes
        }


class RunCommand(GraphPortForwardingCommand, title="run"):
    """Executes a DAG of pipelime commands."""

    token: t.Optional[str] = Field(
        None,
        alias="t",
        description=(
            "The execution token. If not specified, a new token will be generated."
        ),
    )
    watch: t.Union[bool, WatcherBackend, None] = Field(
        None,
        alias="w",
        description=(
            "Monitor the execution in the current console. "
            "Defaults to True if no token is provided, False othrewise. "
            "If a string is provided, it is used as the name of the watcher backend."
        ),
    )

    def run(self):
        import uuid

        from pipelime.piper.executors.factory import NodesGraphExecutorFactory

<<<<<<< HEAD
        watch = not self.token if self.watch is None else self.watch
        if not self.token:
            self.token = uuid.uuid1().hex
            if self.watch is None:
                watch = True
        elif self.watch is None:
            watch = False

        inc_n = [self.include] if isinstance(self.include, str) else self.include
        exc_n = [self.exclude] if isinstance(self.exclude, str) else self.exclude

        def _node_to_run(node: str) -> bool:
            return (inc_n is None or node in inc_n) and (
                exc_n is None or node not in exc_n
            )

        nodes = {name: cmd for name, cmd in self.nodes.items() if _node_to_run(name)}
        dag = DAGModel(nodes=NodesDefinition.create(nodes))
        graph = DAGNodesGraph.build_nodes_graph(dag)
        executor = NodesGraphExecutorFactory.get_executor(
            watch=watch if isinstance(watch, bool) else watch.listener_key()
        )
        self.successful = executor.exec(graph, token=self.token)
=======
        if self._piper.active:
            # nested graph should disable the default watcher
            # and forward the token of the parent graph
            watch = False
            token = self._piper.token
        else:
            watch = not self.token if self.watch is None else self.watch
            if not self.token:
                self.token = uuid.uuid1().hex
                if self.watch is None:
                    watch = True
            else:
                if self.watch is None:
                    watch = False
            token = self.token

        executor = NodesGraphExecutorFactory.get_executor(watch=watch)
        if not executor.exec(self.piper_graph, token=token):
            raise RuntimeError("Piper execution failed")
>>>>>>> 6b5662b1


class DrawCommand(PiperGraphCommandBase, title="draw"):
    """Draws a pipelime DAG."""

    class DrawBackendChoice(Enum):
        GRAPHVIZ = "graphviz"
        MERMAID = "mermaid"

    class EllipsesChoice(Enum):
        START = "start"
        MIDDLE = "middle"
        END = "end"
        REGEX = "regex"

    output: t.Optional[Path] = Field(
        None,
        alias="o",
        description=(
            "The output file. If not specified, the graph will be shown in a window."
        ),
        piper_port=PiperPortType.OUTPUT,
    )
    raw_output: t.Optional[str] = Field(
        None,
        description="Raw graph representation",
        exclude=True,
        repr=False,
        piper_port=PiperPortType.OUTPUT,
    )
    backend: DrawBackendChoice = Field(
        DrawBackendChoice.GRAPHVIZ, alias="b", description="The graph backend to use."
    )
    open: bool = Field(
        False,
        description=(
            "If `output` has been set, open the image file in the default viewer."
        ),
    )

    data_max_width: t.Union[PositiveInt, str, None] = Field(
        None,
        alias="m",
        description=(
            "If an int is given, it is the maximum data node name length. "
            "If a string is given, it is matched against the node name and "
            "replaced with ellipses. Note that the search starts from "
            "the last character if `ellipsis_position` is `start`."
        ),
    )
    ellipsis_position: EllipsesChoice = Field(
        EllipsesChoice.MIDDLE,
        alias="ep",
        description="Where ellipses should be put if the data node name is too long.",
    )
    show_command_names: bool = Field(
        False, alias="c", description="Show command names instead of node names."
    )
    extra_args: t.Optional[t.Mapping[str, t.Any]] = Field(
        None, alias="x", description="Extra arguments to pass to the backend."
    )
    raw: bool = Field(
        False, alias="r", description="Show the raw graph representation."
    )

    def _nodes_graph_building_kwargs(self) -> t.Mapping[str, t.Any]:
        return {
            "data_max_width": self.data_max_width,
            "show_command_name": self.show_command_names,
            "ellipsis_position": self.ellipsis_position.value,
        }

    def run(self):
        import os
        import platform
        import subprocess

        from pipelime.piper.drawing.factory import NodesGraphDrawerFactory

        def start_file(filename: str):
            if platform.system() == "Darwin":  # macOS
                subprocess.call(("open", filename))
            elif platform.system() == "Windows":  # Windows
                os.startfile(filename)
            else:  # linux variants #TODO: verify!
                subprocess.call(("xdg-open", filename))

        graph = self.piper_graph
        drawer = NodesGraphDrawerFactory.create(self.backend.value)

        extra = self.extra_args or {}

        # raw graph representation
        if self.raw:
            self.raw_output = drawer.representation(graph)
        else:
            # Show or Write
            if self.output is not None:
                drawer.export(graph, str(self.output), **extra)
                if self.open:
                    start_file(str(self.output))
            else:
                from PIL import Image

                graph_image = drawer.draw(graph=graph, **extra)
                img = Image.fromarray(graph_image, "RGB")
                img.show("Graph")


class WatchCommand(PipelimeCommand, title="watch"):
    token: str = Field(
        ..., alias="t", description="The token of the DAG you want to monitor."
    )
    watcher: WatcherBackend = Field(
        WatcherBackend.RICH, alias="w", description="The listener to use."
    )

    def run(self):
        from pipelime.piper.progress.listener.base import Listener
        from pipelime.piper.progress.listener.factory import (
            ListenerCallbackFactory,
            ProgressReceiverFactory,
        )
        from pipelime.utils.context_managers import CatchSignals
        from time import sleep

        receiver = ProgressReceiverFactory.get_receiver(self.token)
        callback = ListenerCallbackFactory.get_callback(
            watch=self.watcher.listener_key()
        )
        listener = Listener(receiver, callback)
        listener.start()

        with CatchSignals() as catcher:
            while not catcher.interrupted:
                sleep(0.01)

        listener.stop()<|MERGE_RESOLUTION|>--- conflicted
+++ resolved
@@ -9,7 +9,7 @@
 if t.TYPE_CHECKING:
     from pipelime.piper.graph import DAGNodesGraph
 
-<<<<<<< HEAD
+
 class WatcherBackend(Enum):
     """The watcher backend to use."""
 
@@ -23,13 +23,8 @@
         }[self]
 
 
-class RunCommand(PipelimeCommand, title="run"):
-    """Executes a DAG of pipelime commands."""
-=======
-
 class PiperGraphCommandBase(PipelimeCommand):
     """Base class for piper-aware commands."""
->>>>>>> 6b5662b1
 
     nodes: t.Mapping[
         str, t.Union[PipelimeCommand, t.Mapping[str, t.Optional[t.Mapping[str, t.Any]]]]
@@ -124,31 +119,6 @@
 
         from pipelime.piper.executors.factory import NodesGraphExecutorFactory
 
-<<<<<<< HEAD
-        watch = not self.token if self.watch is None else self.watch
-        if not self.token:
-            self.token = uuid.uuid1().hex
-            if self.watch is None:
-                watch = True
-        elif self.watch is None:
-            watch = False
-
-        inc_n = [self.include] if isinstance(self.include, str) else self.include
-        exc_n = [self.exclude] if isinstance(self.exclude, str) else self.exclude
-
-        def _node_to_run(node: str) -> bool:
-            return (inc_n is None or node in inc_n) and (
-                exc_n is None or node not in exc_n
-            )
-
-        nodes = {name: cmd for name, cmd in self.nodes.items() if _node_to_run(name)}
-        dag = DAGModel(nodes=NodesDefinition.create(nodes))
-        graph = DAGNodesGraph.build_nodes_graph(dag)
-        executor = NodesGraphExecutorFactory.get_executor(
-            watch=watch if isinstance(watch, bool) else watch.listener_key()
-        )
-        self.successful = executor.exec(graph, token=self.token)
-=======
         if self._piper.active:
             # nested graph should disable the default watcher
             # and forward the token of the parent graph
@@ -165,10 +135,11 @@
                     watch = False
             token = self.token
 
-        executor = NodesGraphExecutorFactory.get_executor(watch=watch)
+        executor = NodesGraphExecutorFactory.get_executor(
+            watch=watch if isinstance(watch, bool) else watch.listener_key()
+        )
         if not executor.exec(self.piper_graph, token=token):
             raise RuntimeError("Piper execution failed")
->>>>>>> 6b5662b1
 
 
 class DrawCommand(PiperGraphCommandBase, title="draw"):
