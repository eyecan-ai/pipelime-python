import typer
import typing as t


<<<<<<< HEAD
@click.group()
def pipelime():
    pass
=======
class _NodeHelper:
    std_modules = ["pipelime.cli.nodes"]
    additional_modules: t.List[str] = []
    cached_nodes: t.Optional[t.Dict] = None

    @classmethod
    def get_piper_nodes(cls):
        import inspect
        import pipelime.choixe.utils.imports as pl_imports
        from pipelime.cli.nodes import PipelimeCommand, PiperNode

        if cls.cached_nodes is None:
            all_modules = cls.std_modules + list(cls.additional_modules)
            all_nodes = {}
            for module_name in all_modules:
                module_ = (
                    pl_imports.import_module_from_file(module_name)
                    if module_name.endswith(".py")
                    else pl_imports.import_module_from_path(module_name)
                )
                module_nodes = {
                    node_cls.get_node_name(): node_cls
                    for _, node_cls in inspect.getmembers(
                        module_,
                        lambda v: inspect.isclass(v)
                        and issubclass(v, PipelimeCommand)
                        and v not in (PipelimeCommand, PiperNode),
                    )
                }
                all_nodes = {**all_nodes, **module_nodes}
            cls.cached_nodes = all_nodes
        return cls.cached_nodes

    @classmethod
    def get_node_or_die(cls, node_name: str):
        import pipelime.choixe.utils.imports as pl_imports

        if "." in node_name or ":" in node_name:
            return pl_imports.import_symbol(node_name)

        nodes = _NodeHelper.get_piper_nodes()
        if node_name not in nodes:
            typer.secho(
                f"WARNING: {node_name} is not a Piper node!", fg="white", bg="red"
            )
            typer.secho("Have you added the module with `--module`?", bold=True)
            raise typer.Exit()
        return nodes[node_name]


def _convert_val(val: str):
    if val.lower() == "true":
        return True
    if val.lower() == "false":
        return False
    try:
        num = int(val)
        return num
    except ValueError:
        pass
    try:
        num = float(val)
        return num
    except ValueError:
        pass
    return val


app = typer.Typer()


@app.callback()
def callback(
    additional_modules: t.List[str] = typer.Option(
        [], "--module", "-m", help="Additional modules to import."
    )
):
    """
    Pipelime Command Line Interface
    """
    _NodeHelper.additional_modules = additional_modules


@app.command(
    context_settings={"allow_extra_args": True, "ignore_unknown_options": True}
)
def run(
    node: str = typer.Argument(
        ...,
        help=(
            "The Piper node to run, ie, a `command`, a `package.module.ClassName` "
            "class path or a `path/to/module.py:ClassName` uri."
        ),
    ),
    ctx: typer.Context = typer.Option(None),
):
    """
    Run a Piper node
    """
    import pydash as py_

    node_cls = _NodeHelper.get_node_or_die(node)

    last_opt = None
    last_val = None
    all_opts = {}

    def _store_opt():
        if last_opt is not None:
            val = last_val if last_val is not None else True

            curr_val = py_.get(all_opts, last_opt, None)
            if curr_val is None:
                py_.set_(all_opts, last_opt, val)
            else:
                if not isinstance(curr_val, list):
                    curr_val = [curr_val]
                py_.set_(all_opts, last_opt, [val] + curr_val)

    for extra_arg in ctx.args:
        if extra_arg.startswith("--"):
            _store_opt()
            last_opt, _, last_val = extra_arg[2:].partition("=")
            last_val = None if not last_val else _convert_val(last_val)
        elif last_val is None:
            last_val = _convert_val(extra_arg)
        else:
            if not isinstance(last_val, tuple):
                last_val = (last_val,)
            last_val += (_convert_val(extra_arg),)
    _store_opt()

    typer.echo(f"Creating `{node}` node with options:")
    typer.echo(all_opts)

    node_obj = node_cls(**all_opts)

    typer.echo("Created node:")
    typer.echo(node_obj.dict())

    typer.echo("Running...")
    node_obj()


@app.command("list")
def list_nodes():
    """
    List all available Piper nodes
    """
    for node_cls in _NodeHelper.get_piper_nodes().values():
        typer.echo(f"\n{node_cls.pretty_schema()}")


@app.command("info")
def node_info(
    node: str = typer.Argument(
        ...,
        help=(
            "The Piper node, ie, a `command`, a `package.module.ClassName` "
            "class path or a `path/to/module.py:ClassName` uri."
        ),
    )
):
    node_cls = _NodeHelper.get_node_or_die(node)
    typer.echo(node_cls.pretty_schema())
>>>>>>> e68f0679
<|MERGE_RESOLUTION|>--- conflicted
+++ resolved
@@ -2,11 +2,6 @@
 import typing as t
 
 
-<<<<<<< HEAD
-@click.group()
-def pipelime():
-    pass
-=======
 class _NodeHelper:
     std_modules = ["pipelime.cli.nodes"]
     additional_modules: t.List[str] = []
@@ -171,5 +166,4 @@
     )
 ):
     node_cls = _NodeHelper.get_node_or_die(node)
-    typer.echo(node_cls.pretty_schema())
->>>>>>> e68f0679
+    typer.echo(node_cls.pretty_schema())