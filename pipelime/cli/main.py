from __future__ import annotations

import functools
import itertools
import typing as t
from pathlib import Path

import typer
from pydantic import BaseModel

from pipelime.choixe import XConfig
from pipelime.choixe.visitors.processor_ui import ProcessorUi
from pipelime.cli.parser import CLIParsingError, parse_pipelime_cli
from pipelime.cli.subcommands import SubCommands as subc
from pipelime.cli.utils import (
    PipelimeSymbolsHelper,
    PipelimeUserAppDir,
    print_command_op_stage_info,
    print_commands_ops_stages_list,
)

if t.TYPE_CHECKING:
    from pipelime.piper.checkpoint import Checkpoint


class PlCliOptions(BaseModel):
    _namespace: t.ClassVar[str] = "__plmain"

    config: t.List[Path]
    context: t.List[Path]
    keep_tmp: bool
    extra_modules: t.List[str]
    run_all: t.Optional[bool]
    output: t.Optional[Path]
    output_ctx: t.Optional[Path]
    command_outputs: t.Optional[Path]
    verbose: int
    dry_run: bool
    no_ui: bool
    command: str
    command_args: t.List[str]
    pipelime_tmp: t.Optional[str]

    def purged_dict(self):
        return self._purge(self.dict())

    def _purge(self, data):
        if isinstance(data, Path):
            data = data.as_posix()
        elif isinstance(data, bytes):
            data = data.decode()

        if isinstance(data, t.Mapping):
            return {k: self._purge(v) for k, v in data.items()}
        if not isinstance(data, str) and isinstance(data, t.Sequence):
            return [self._purge(v) for v in data]
        return data


def _complete_yaml(incomplete: str):
    for v in Path(".").glob(f"{incomplete}*.yaml"):
        yield str(v)


def _print_dict(name, data):
    import json

    from pipelime.cli.pretty_print import print_info

    print_info(f"\n{name}:")
    print_info(json.dumps(data, indent=2))


def _update_dispatch(original_value, item):
    if isinstance(item, t.Mapping):
        if isinstance(original_value, t.MutableMapping):
            _dict_update(original_value, item)
            return True
    elif isinstance(item, t.Sequence):
        if isinstance(original_value, t.MutableSequence):
            _list_update(original_value, item)
            return True
    return False


def _list_update(to_be_updated: t.MutableSequence, data: t.Sequence):
    to_be_updated.extend([None] * (len(data) - len(to_be_updated)))  # this is safe
    if data[-1] is None:
        del to_be_updated[len(data) - 1 :]  # noqa: E203
    for idx, item in enumerate(data):
        if item is not None:
            original_value = to_be_updated[idx]
            if _update_dispatch(original_value, item):
                continue
            to_be_updated[idx] = item


def _dict_update(to_be_updated: t.MutableMapping, data: t.Mapping):
    for k, v in data.items():
        if k in to_be_updated:
            original_value = to_be_updated[k]
            if _update_dispatch(original_value, v):
                continue
        to_be_updated[k] = v


def _deep_update_fn(to_be_updated: "XConfig", data: "XConfig", verbose: bool):
    from pipelime.cli.pretty_print import print_info

    if verbose:
        print_info("> Merging XConfigs:")
        print_info(">> Base:")
        print_info(to_be_updated.to_dict(), pretty=True)
        print_info(">> To be merged:")
        print_info(data.to_dict(), pretty=True)
    to_be_updated.deep_update(data, full_merge=True)
    if verbose:
        print_info(">> Result:")
        print_info(to_be_updated.to_dict(), pretty=True)
    return to_be_updated


def _process_cfg(
    cfg: "XConfig",
    ctx: t.Optional["XConfig"],
    run_all: t.Optional[bool],
    ask_missing_vars: bool = False,
    add_user_defined_vars: bool = False,
) -> t.List["XConfig"]:
    processor = ProcessorUi(
        context=ctx,
        cwd=cfg.get_cwd(),
        allow_branching=True if (run_all is not None and run_all) else False,
        ask_missing_vars=ask_missing_vars,
    )
    result = cfg.parse().accept(processor)

    for res in result:
        assert isinstance(res, t.Dict)

    result = t.cast(t.List[t.Dict[str, t.Any]], result)

    if add_user_defined_vars:
        # add user defined variables to the result (it can be useful
        # when we are processing the context multiple times)
        for res in result:
            res.update(processor._user_defined_vars)

    cfgs = [XConfig(data=x, cwd=cfg.get_cwd(), schema=cfg.get_schema()) for x in result]

    return cfgs


def _process_cfg_or_die(
    cfg: "XConfig",
    ctx: t.Optional["XConfig"],
    cfg_name: str,
    run_all: t.Optional[bool],
    output: t.Optional[Path],
    exit_on_error: bool,
    verbose: bool,
    print_all: bool,
    ask_missing_vars: bool = False,
    add_user_defined_vars: bool = False,
) -> t.List["XConfig"]:
    from pipelime.choixe.visitors.processor import ChoixeProcessingError
    from pipelime.cli.pretty_print import print_error, print_info, print_warning

    if verbose:
        print_info(f"> Processing {cfg_name}...")

    try:
        effective_configs = _process_cfg(
            cfg,
            ctx,
            run_all,
            ask_missing_vars,
            add_user_defined_vars,
        )
    except ChoixeProcessingError as e:
        if exit_on_error:
            print_error(
                f"Invalid {cfg_name}! {e}\nRun with -vv or more to get more info."
            )
            raise typer.Exit(1)
        raise e
    except RecursionError:
        print_error(f"Recursion detected while processing {cfg_name}!")
        print_warning(
            "Please check your context for self-references, eg, `myvar: $var(myvar)`."
        )
        raise typer.Exit(1)

    if verbose:
        pls = "s" if len(effective_configs) != 1 else ""
        print_info(f"> Found {len(effective_configs)} {cfg_name}{pls}")

    if len(effective_configs) > 1 and run_all is None:
        if not typer.confirm(
            f"{len(effective_configs)} {cfg_name}s found. "
            "Do you want to keep them all?"
        ):
            effective_configs = effective_configs[:1]

    if print_all:
        for idx, c in enumerate(effective_configs):
            print_info(f">> {cfg_name} {idx}:")
            print_info(c.to_dict(), pretty=True)

    if output is not None:
        zero_fill = len(str(len(effective_configs) - 1))
        for idx, cfg in enumerate(effective_configs):
            filepath = (
                output.with_name(f"{output.name}_{str(idx).zfill(zero_fill)}")
                if len(effective_configs) > 1
                else output
            )
            cfg.save_to(filepath)
    return effective_configs


def _process_all(
    base_cfg: t.List["XConfig"],
    effective_ctx: "XConfig",
    output: t.Optional[Path],
    run_all: t.Optional[bool],
    exit_on_error: bool,
    verbose: int,
    ask_missing_vars: bool = False,
    add_user_defined_vars: bool = False,
):
    from pipelime.choixe import XConfig
    from pipelime.cli.pretty_print import print_info

    if verbose > 1:
        print_info("\nProcessing configurations:")

    # first process with no branch
    effective_configs = [
        _process_cfg_or_die(
            c,
            effective_ctx,
            "configuration",
            False,
            output,
            exit_on_error,
            verbose > 1,
            verbose > 3,
            ask_missing_vars,
            add_user_defined_vars,
        )
        for c in base_cfg
        if c.to_dict()
    ]
    if effective_configs:
        # effective_configs = functools.reduce(
        #     lambda acc, curr: acc + curr, effective_configs
        # )
        effective_configs = functools.reduce(
            lambda acc, curr: _deep_update_fn(acc, curr, verbose > 3),
            itertools.chain.from_iterable(effective_configs),
        )
    else:
        effective_configs = XConfig()

    if verbose > 2:
        print_info("\nFinal merged configuration:")
        print_info(effective_configs.to_dict(), pretty=True)

    if verbose > 1:
        print_info("\nProcessing branches:")

    # now process the branches, if any, and check the overall merge
    return _process_cfg_or_die(
        effective_configs,
        effective_ctx,
        "configuration",
        run_all,
        output,
        exit_on_error,
        verbose > 1,
        verbose > 3,
        ask_missing_vars,
        add_user_defined_vars,
    )


class VersionCallback:
    @staticmethod
    def get_version():
        import pipelime

        return pipelime.__version__


def version_callback(value: bool):
    if value:
        print(VersionCallback.get_version())
        raise typer.Exit()


def pl_main(
    ctx: typer.Context,
    config: t.List[Path] = typer.Option(
        None,
        "--config",
        "-c",
        exists=True,
        file_okay=True,
        dir_okay=False,
        writable=False,
        readable=True,
        resolve_path=True,
        help=(
            "One or more yaml/json files with some or "
            "all the arguments required by the command.\n\n"
            "`++opt` or `+opt` command line options update and override them.\n\n "
        ),
        # autocompletion=_complete_yaml,
    ),
    context: t.List[Path] = typer.Option(
        None,
        "--context",
        "-x",
        exists=True,
        file_okay=True,
        dir_okay=False,
        writable=False,
        readable=True,
        resolve_path=True,
        help=(
            "One or more yaml/json files with some or all the context parameters. "
            "If `--config` is set and `--context` is not, all files matching "
            "`*context*.[yaml|yml|json]` in the folders of all the "
            "configuration files will be loaded as the context. "
            "Use `--no-ctx-autoload` to disable this behavior.\n\n"
            "`@@opt` or `@opt` command line options update and override them.\n\n"
            "After a `//` token, `++opt` and `+opt` are accepted as well.\n\n "
        ),
        # autocompletion=_complete_yaml,
    ),
    keep_tmp: bool = typer.Option(
        False,
        "--keep-tmp",
        "-t",
        help="DO NOT remove temporary folders, if any, after running this command.",
    ),
    ctx_autoload: bool = typer.Option(
        True,
        help=(
            "Enable/disable context auto-loading when "
            "`--config` is set and `--context` is not."
        ),
    ),
    extra_modules: t.List[str] = typer.Option(
        [],
        "--module",
        "-m",
        help=(
            "Additional modules to import: `class.path.to.module`, "
            "`path/to/module.py` or `<code>`"
        ),
    ),
    run_all: t.Optional[bool] = typer.Option(
        None,
        help=(
            "In case of multiple configurations, run them all or only the first one. "
            "If not specified, user will be notified if multiple configurations "
            "are found and asked on how to proceed."
        ),
    ),
    output: t.Optional[Path] = typer.Option(
        None,
        "--output",
        "-o",
        writable=True,
        resolve_path=True,
        help="Save final processed configuration to json/yaml.",
    ),
    output_ctx: t.Optional[Path] = typer.Option(
        None,
        writable=True,
        resolve_path=True,
        help="Save final processed context to json/yaml.",
    ),
    command_outputs: t.Optional[Path] = typer.Option(
        None,
        writable=True,
        resolve_path=True,
        help="Save command outputs to json/yaml.",
    ),
    checkpoint: t.Optional[Path] = typer.Option(
        None,
        "--checkpoint",
        "--ckpt",
        "-k",
        writable=True,
        file_okay=False,
        resolve_path=True,
        help="The checkpoint folder. If it already exists, it must be empty.",
    ),
    verbose: int = typer.Option(
        0,
        "--verbose",
        "-v",
        help="Verbose output. Can be specified multiple times.",
        count=True,
    ),
    dry_run: bool = typer.Option(False, "--dry-run", "-d", help="Dry run."),
    no_ui: bool = typer.Option(
        False,
        "--no-ui",
        help="Disable user interactions.",
    ),
    command: str = typer.Argument(
        "",
        show_default=False,
        help=(
            (
                "A command, ie, a `command-name`, "
                "a `package.module.ClassName` class path, "
                "a `path/to/module.py:ClassName` uri (use with care) or"
                "a `ClassName:::<code>` for anonymous imports.\n\n"
            )
            + subc.get_help()
        ),
        # autocompletion=PipelimeSymbolsHelper.complete_name(
        #     is_cmd=True,
        #     is_seq_op=False,
        #     is_stage=False,
        #     additional_names=subc.get_autocompletions(),
        # ),
    ),
    command_args: t.Optional[t.List[str]] = typer.Argument(
        None,
        help=(
            "\b\nExpected command line:\n"
            "- `++opt` and `+opt` are command parameters\n"
            "- `@@opt` and `@opt` are context parameters\n"
            "- after `//` `++opt`, `+opt`, `@@opt`and `@opt` "
            "are always context parameters."
        ),
    ),
    help: bool = typer.Option(
        False, "--help", "-h", show_default=False, help="Show this message and exit."
    ),
    version: t.Optional[bool] = typer.Option(
        None,
        "--version",
        show_default=False,
        help="Show version and exit.",
        callback=version_callback,
        is_eager=True,
    ),
):
    """
    {0} Examples:

    `{1} list` prints a list of the available commands, sequence operators
    and stages.

    `{1} help <cmd-op-stg>` prints informations on a specific command, sequence
    operator or stage.

    `{1} <command> [<args>]` runs a{2} command.

    NB: command (++opt) and context (@@opt) arguments with no value are treated as
    TRUE boolean values. Use `false` or `true` to explicitly set a boolean
    and `none`/`null`/`nul` to enforce `None`.
    """
    PipelimeSymbolsHelper.set_extra_modules(extra_modules)

    if command_args is None:
        command_args = []

    if (
        help
        or command in subc.HELP[0]
        or any([h in command_args for h in subc.HELP[0]])
    ):
        try:
            if command and command not in subc.HELP[0]:
                print_command_op_stage_info(
                    command, show_description=verbose > 0, recursive=verbose > 1
                )
            elif command_args:
                print_command_op_stage_info(
                    command_args[0], show_description=verbose > 0, recursive=verbose > 1
                )
            else:
                print(ctx.get_help())
        except ValueError:
            pass
    elif command in subc.WIZARD[0] or any([w in command_args for w in subc.WIZARD[0]]):
        from pipelime.cli.wizard import Wizard

        if command and command not in subc.WIZARD[0]:
            Wizard.model_cfg_wizard(command)
        Wizard.model_cfg_wizard(command_args[0])
    elif command in subc.LIST[0]:
        print_commands_ops_stages_list(
            verbose > 0,
            show_cmds=True,
            show_ops=True,
            show_stages=True,
            show_description=verbose > 0,
            recursive=verbose > 1,
        )
    elif command in subc.LIST_CMDS[0]:
        print_commands_ops_stages_list(
            verbose > 0,
            show_cmds=True,
            show_ops=False,
            show_stages=False,
            show_description=verbose > 0,
            recursive=verbose > 1,
        )
    elif command in subc.LIST_OPS[0]:
        print_commands_ops_stages_list(
            verbose > 0,
            show_cmds=False,
            show_ops=True,
            show_stages=False,
            show_description=verbose > 0,
            recursive=verbose > 1,
        )
    elif command in subc.LIST_STGS[0]:
        print_commands_ops_stages_list(
            verbose > 0,
            show_cmds=False,
            show_ops=False,
            show_stages=True,
            show_description=verbose > 0,
            recursive=verbose > 1,
        )
    elif command:
        from pipelime.choixe.utils.io import PipelimeTmp
        from pipelime.piper.checkpoint import LocalCheckpoint

        # context auto-load
        if config and not context and ctx_autoload:
            context = []
            for c in config:
                for p in c.resolve().parent.glob("*context*.*"):
                    if p.suffix in (".yaml", ".yml", ".json"):
                        context += [p]

        plopts = PlCliOptions(
            config=config or [],
            context=context or [],
            keep_tmp=keep_tmp,
            extra_modules=extra_modules,
            run_all=run_all,
            output=output,
            output_ctx=output_ctx,
            command_outputs=command_outputs,
            verbose=verbose,
            dry_run=dry_run,
            no_ui=no_ui,
            command=command,
            command_args=command_args,
            pipelime_tmp=None,
        )

        if checkpoint is None:
            checkpoint = PipelimeUserAppDir.temporary_checkpoint_path()
            is_temp_checkpoint = True
        else:
            is_temp_checkpoint = False

        # create a new checkpoint
        if checkpoint.exists():
            if not checkpoint.is_dir():
                raise ValueError(
                    f"Checkpoint folder `{checkpoint}` exists but is not a folder."
                )
            if any(checkpoint.iterdir()):
                raise ValueError(f"Checkpoint folder `{checkpoint}` is not empty.")
        plopts.pipelime_tmp = PipelimeTmp.make_session_dir().as_posix()
        ckpt = LocalCheckpoint(folder=checkpoint)
        ckpt.write_data(PlCliOptions._namespace, "", plopts.purged_dict())

        run_with_checkpoint(
            cli_opts=plopts, checkpoint=ckpt, is_temp_checkpoint=is_temp_checkpoint
        )
    else:
        from pipelime.cli.pretty_print import print_error

        print_error("No command specified.")
        raise typer.Exit(1)


def run_with_checkpoint(
    cli_opts: PlCliOptions, checkpoint: "Checkpoint", is_temp_checkpoint: bool = False
):
    from loguru import logger

    import pipelime.choixe.utils.io as choixe_io
    from pipelime.choixe import XConfig
    from pipelime.cli.pretty_print import print_error, print_info, print_warning

    PipelimeSymbolsHelper.set_extra_modules(cli_opts.extra_modules)

    if cli_opts.pipelime_tmp:
        pltmp = Path(cli_opts.pipelime_tmp)
        if pltmp.is_dir():
<<<<<<< HEAD
            logger.debug(f"Pipelime temp folder to `{pltmp}`")
=======
            logger.debug(f"Pipelime temp folder: `{pltmp}`")
>>>>>>> dcf026ad
            choixe_io.PipelimeTmp.SESSION_TMP_DIR = pltmp

    if cli_opts.verbose > 0:

        def _print_file_list(files: t.Sequence[Path], name: str):
            if files:
                flist = ", ".join(f'"{str(c)}"' for c in files)
                print_info(
                    f"{name.capitalize()} file"
                    + (f"s: [ {flist} ]" if len(files) > 1 else f": {files[0]}")
                )
            else:
                print_info(f"No {name} file")

        _print_file_list(cli_opts.config, "configuration")
        _print_file_list(cli_opts.context, "context")
        print_info(
            f"Other command and context arguments: {cli_opts.command_args}"
            if cli_opts.command_args
            else "No other command or context arguments"
        )

    base_cfg = [choixe_io.load(c) for c in cli_opts.config]
    base_ctx = [choixe_io.load(c) for c in cli_opts.context]

    # process extra args
    try:
        cmdline_cfg, cmdline_ctx = parse_pipelime_cli(cli_opts.command_args)
    except CLIParsingError as e:
        e.rich_print()
        raise typer.Exit(1)

    if cli_opts.verbose > 2:
        _print_dict(
            f"Loaded configuration file{'s' if len(cli_opts.config) > 1 else ''}",
            base_cfg,
        )
        _print_dict(
            f"Loaded context file{'s' if len(cli_opts.context) > 1 else ''}", base_ctx
        )
        _print_dict("Configuration options from command line", cmdline_cfg)
        _print_dict("Context options from command line", cmdline_ctx)

    # keep each config separated to get the right cwd
    base_cfg = [
        XConfig(data=c, cwd=p.parent) for c, p in zip(base_cfg, cli_opts.config)
    ]
    base_cfg.append(XConfig(data=cmdline_cfg, cwd=Path.cwd()))

    base_ctx = [
        XConfig(data=c, cwd=p.parent) for c, p in zip(base_ctx, cli_opts.context)
    ]
    base_ctx.append(XConfig(data=cmdline_ctx, cwd=Path.cwd()))

    # process contexts to resolve imports and local loops
    if cli_opts.verbose > 2:
        print_info("\nProcessing context files:")

    def _sum(a: XConfig, b: XConfig) -> XConfig:
        a = XConfig(data=a.to_dict(), cwd=a.get_cwd(), schema=a.get_schema())
        a.deep_update(b, full_merge=True)
        return a

    def _ctx_for_ctx_update(ctx_for_ctx: XConfig, new_ctxs: t.Sequence[XConfig]):
        for newc in new_ctxs:
            ctx_for_ctx = _sum(newc, ctx_for_ctx)
        return ctx_for_ctx

    # use the command line context to process the other contexts
    effective_ctx = []
    ctx_for_ctx = base_ctx[-1]
    for idx, curr_ctx in enumerate(base_ctx):
        if curr_ctx.to_dict():
            # the context itself is a valid context
            curr_ctx_for_ctx = _sum(curr_ctx, ctx_for_ctx)

            if cli_opts.verbose > 3:
                print_info(f"[{idx}] context to process:")
                print_info(curr_ctx.to_dict(), pretty=True)
                print_info(f"[{idx}] context for context")
                print_info(curr_ctx_for_ctx.to_dict(), pretty=True)
            if cli_opts.verbose > 2:
                print_info(f"[{idx}] preprocessing...")

            new_ctxs = _process_cfg_or_die(
                curr_ctx,
                curr_ctx_for_ctx,
                "context",
                cli_opts.run_all,
                None,
                True,
                cli_opts.verbose > 2,
                cli_opts.verbose > 3,
                ask_missing_vars=not cli_opts.no_ui,
                add_user_defined_vars=True,
            )
            partial_ctx_for_ctx = _ctx_for_ctx_update(ctx_for_ctx, new_ctxs)

            if cli_opts.verbose > 3:
                print_info(f"[{idx}] updated context for context")
                print_info(partial_ctx_for_ctx.to_dict(), pretty=True)
            if cli_opts.verbose > 2:
                print_info(f"[{idx}] processing self-references...")

            new_ctxs = _process_cfg_or_die(
                curr_ctx,
                partial_ctx_for_ctx,
                "context",
                cli_opts.run_all,
                None,
                True,
                cli_opts.verbose > 2,
                cli_opts.verbose > 3,
                ask_missing_vars=False,
                add_user_defined_vars=False,
            )
            ctx_for_ctx = _ctx_for_ctx_update(ctx_for_ctx, new_ctxs)

            if cli_opts.verbose > 3:
                print_info(f"[{idx}] final updated context for context")
                print_info(ctx_for_ctx.to_dict(), pretty=True)

            effective_ctx.extend(new_ctxs)

    if effective_ctx:
        effective_ctx = functools.reduce(
            lambda acc, curr: _deep_update_fn(acc, curr, cli_opts.verbose > 3),
            effective_ctx,
        )
        if cli_opts.output_ctx:
            effective_ctx.save_to(cli_opts.output_ctx)
    else:
        effective_ctx = XConfig()

    if cli_opts.verbose > 1:
        print_info("\nFinal effective context:")
        print_info(effective_ctx.to_dict(), pretty=True)

    if cli_opts.command in subc.AUDIT[0]:
        from dataclasses import fields

        from pipelime.choixe.visitors.processor import ChoixeProcessingError

        print_info("\n📄 CONFIGURATION AUDIT")
        for idx, c in enumerate(base_cfg):
            if len(base_cfg) > 1:
                name = (
                    str(cli_opts.config[idx])
                    if idx < len(cli_opts.config)
                    else "command line"
                )
                print_info(f"\n*** {name}")
            inspect_info = c.inspect()
            for field in fields(inspect_info):
                value = getattr(inspect_info, field.name)
                print_info(f"🔍 {field.name}:")
                if value or isinstance(value, bool):
                    print_info(value, pretty=True, indent_guides=False)

        print_info("\n📄 EFFECTIVE CONTEXT\n")
        print_info(effective_ctx.to_dict(), pretty=True, indent_guides=False)
        print_info("")

        try:
            effective_configs = _process_all(
                base_cfg,
                effective_ctx,
                cli_opts.output,
                cli_opts.run_all,
                False,
                cli_opts.verbose > 2,
                ask_missing_vars=False,  # do not allow missing vars in audit
                add_user_defined_vars=False,
            )
        except ChoixeProcessingError as e:
            # from rich.prompt import Confirm, Prompt

            # from pipelime.cli.wizard import Wizard

            print_warning("Some variables are not defined in the context.")
            print_error(f"Invalid configuration! {e}")
            raise typer.Exit(1)

            ### SKIP FOR NOW
            # if not Confirm.ask(
            #     "Do you want to create a new context?", default=True
            # ):
            #     print_error(f"Invalid configuration! {e}")
            #     raise typer.Exit(1)
        #
        # print_info("\n📝 Please enter a value for each variable")
        # new_ctx = Wizard.context_wizard(inspect_info.variables, effective_ctx)
        #
        # print_info("Processing configuration and context...", end="")
        # effective_configs = _process_cfg_or_die(
        #     base_cfg, new_ctx, run_all, output
        # )
        # print_info(" OK")
        #
        # outfile = Prompt.ask("\n💾 Write to (leave empty to skip)")
        # if outfile:
        #     new_ctx.save_to(Path(outfile).with_suffix(".yaml"))

        cfg_size = len(effective_configs)
        pls = "s" if cfg_size != 1 else ""
        print_info(f"🎉 Configuration successfully processed ({cfg_size} variant{pls}).")

        if cli_opts.verbose > 2:
            print_info("\nFinal effective configurations:")
            for idx, cfg in enumerate(effective_configs):
                print_info(f"\n*** CONFIGURATION {idx+1}/{cfg_size} ***\n")
                print_info(cfg.to_dict(), pretty=True)

        raise typer.Exit(0)
    else:
        from pipelime.cli.pretty_print import show_spinning_status

        with show_spinning_status("Processing configuration and context..."):
            effective_configs = _process_all(
                base_cfg,
                effective_ctx,
                cli_opts.output,
                cli_opts.run_all,
                True,
                cli_opts.verbose,
                ask_missing_vars=not cli_opts.no_ui,
                add_user_defined_vars=False,
            )

        cmd_name = cli_opts.command
        cfg_size = len(effective_configs)
        for idx, cfg in enumerate(effective_configs):
            cfg_dict = cfg.to_dict()

            if cli_opts.verbose > 1:
                print_info(f"\n*** CONFIGURATION {idx+1}/{cfg_size} ***\n")
                print_info(cfg_dict, pretty=True)

            if cli_opts.command in subc.EXEC[0]:
                if len(cfg_dict) == 0:
                    print_error("No command specified.")
                    raise typer.Exit(1)
                if len(cfg_dict) > 1:
                    print_error("Multiple commands found.")
                    print_warning("You should use the `run` command to process a dag.")
                    raise typer.Exit(1)
                cmd_name = next(iter(cfg_dict))
                cfg_dict = next(iter(cfg_dict.values()))

            run_command(
                cmd_name,
                cfg_dict,
                verbose=cli_opts.verbose,
                dry_run=cli_opts.dry_run,
                no_ui=cli_opts.no_ui,
                keep_tmp=cli_opts.keep_tmp,
                command_outputs=cli_opts.command_outputs,
                checkpoint=checkpoint,
                is_temp_checkpoint=is_temp_checkpoint,
            )


def run_command(
    command: str,
    cmd_args: t.Mapping,
    verbose: int,
    dry_run: bool,
    no_ui: bool,
    keep_tmp: bool,
    command_outputs: t.Optional[Path],
    checkpoint: "Checkpoint",
    is_temp_checkpoint: bool = False,
):
    """
    Run a pipelime command.
    """

    import time

    from pydantic.error_wrappers import ValidationError

    from pipelime.choixe.utils.io import PipelimeTmp, dump
    from pipelime.cli.pretty_print import print_command_outputs, print_info
    from pipelime.cli.tui import TuiApp, is_tui_needed
    from pipelime.cli.utils import (
        get_pipelime_command_cls,
        show_field_alias_valerr,
        time_to_str,
    )
    from pipelime.commands import TempCommand
<<<<<<< HEAD
    from pipelime.piper.checkpoint import LocalCheckpoint
=======
    from pipelime.piper.checkpoint import Checkpoint, CheckpointNamespace

    tui_ckpt_ns = CheckpointNamespace(
        checkpoint=checkpoint if checkpoint is not None else Checkpoint(),
        namespace="__tui_data__",
    )
>>>>>>> dcf026ad

    try:
        cmd_cls = get_pipelime_command_cls(command)
    except ValueError:
        raise typer.Exit(1)

<<<<<<< HEAD
    if is_temp_checkpoint and cmd_cls.save_to_default_checkpoint():
        checkpoint = LocalCheckpoint(
            folder=PipelimeUserAppDir.store_temporary_checkpoint()
        )

    if is_tui_needed(cmd_cls, cmd_args) and not no_ui:
        app = TuiApp(cmd_cls, cmd_args)
=======
    # if we are resuming, check if we need to show the tui
    show_tui = tui_ckpt_ns.read_data("show", None)
    if show_tui is None:
        show_tui = is_tui_needed(cmd_cls, cmd_args)
        tui_ckpt_ns.write_data("show", show_tui)

    if show_tui and not no_ui:
        app = TuiApp(cmd_cls, tui_ckpt_ns.read_data("cmd_args", cmd_args))
>>>>>>> dcf026ad
        cmd_args = t.cast(t.Mapping, app.run())
        tui_ckpt_ns.write_data("cmd_args", cmd_args)

    if verbose > 2:
        print_info(f"\nCreating command `{command}` with options:")
        print_info(cmd_args, pretty=True)

    try:
        if checkpoint is None:
            cmd_obj = cmd_cls(**cmd_args)
        else:
            ckpt_ns = checkpoint.get_namespace(command)
            cmd_obj = cmd_cls.init_from_checkpoint(ckpt_ns, **cmd_args)
            cmd_obj._checkpoint = ckpt_ns
            # NB: you may tempted to do now:
            #     tui_ckpt_ns.write_data("show", False)
            # however, the run may fail due to incorrect arguments
            # so let's show the tui again if it was needed in the first place

    except ValidationError as e:
        show_field_alias_valerr(e)
        raise e

    if verbose > 0:
        print_info(f"\nCreated command `{command}`:")
        print_info(cmd_obj.dict(), pretty=True)

    if dry_run or verbose > 0:
        print_info(f"\nRunning `{command}`...")

    start_time = time.perf_counter_ns()
    if not dry_run:
        cmd_obj()
    end_time = time.perf_counter_ns()
    print_info("\nCommand executed in " + time_to_str(end_time - start_time))

    print_info(f"\n`{command}` outputs:")
    print_command_outputs(cmd_obj)

    if command_outputs:

        def _cvt_data(data):
            if hasattr(data, "__piper_repr__"):
                return data.__piper_repr__()
            if isinstance(data, (bytes, str)):
                return str(data)
            if isinstance(data, Path):
                return data.resolve().absolute().as_posix()
            elif isinstance(data, t.Mapping):
                return {k: _cvt_data(v) for k, v in data.items()}
            elif isinstance(data, t.Sequence):
                return [_cvt_data(v) for v in data]
            return repr(data)

        print_info(f"\nSaving command outputs to `{command_outputs}`")
        outs = {k: _cvt_data(v) for k, v in cmd_obj.get_outputs().items()}
        dump(outs, command_outputs)

    if not keep_tmp and PipelimeTmp.SESSION_TMP_DIR:
        print_info("\nCleaning temporary files...")
        TempCommand(name=PipelimeTmp.SESSION_TMP_DIR.stem, force=True)()  # type: ignore


def _create_typer_app(
    *,
    app_name: str = "Pipelime",
    entry_point: t.Optional[str] = None,
    app_description: t.Optional[str] = None,
    version: t.Optional[str] = None,
    extra_args: t.Sequence[str] = list(),
):
    import sys

    if entry_point is None and len(sys.argv) > 0:
        entry_point = Path(sys.argv[0]).name

    # if there is no other args, run the app with no args
    if extra_args and len(sys.argv) > 1:
        sys.argv.extend(extra_args)

    def _preproc_docs(func):
        desc = (
            app_description
            if app_description
            else f"{app_name} Command Line Interface."
        )
        n_appname = ("n " if app_name[0] in "aeiouAEIOU" else " ") + app_name
        if desc[-1] != ".":
            desc += "."
        func.__doc__ = func.__doc__.format(
            desc, entry_point or app_name.casefold(), n_appname
        )
        return func

    if version is not None:
        VersionCallback.get_version = lambda: version

    app = typer.Typer(pretty_exceptions_enable=False)
    app.command(
        add_help_option=False,
        no_args_is_help=True,
        context_settings={"allow_extra_args": True, "ignore_unknown_options": True},
    )(_preproc_docs(pl_main))
    return app


def run_typer_app(
    *,
    app_name: str = "Pipelime",
    entry_point: t.Optional[str] = None,
    app_description: t.Optional[str] = None,
    version: t.Optional[str] = None,
    extra_args: t.Sequence[str] = list(),
):
    app = _create_typer_app(
        app_name=app_name,
        entry_point=entry_point,
        app_description=app_description,
        version=version,
        extra_args=extra_args,
    )
    app()


if __name__ == "__main__":
    run_typer_app()<|MERGE_RESOLUTION|>--- conflicted
+++ resolved
@@ -604,11 +604,7 @@
     if cli_opts.pipelime_tmp:
         pltmp = Path(cli_opts.pipelime_tmp)
         if pltmp.is_dir():
-<<<<<<< HEAD
-            logger.debug(f"Pipelime temp folder to `{pltmp}`")
-=======
             logger.debug(f"Pipelime temp folder: `{pltmp}`")
->>>>>>> dcf026ad
             choixe_io.PipelimeTmp.SESSION_TMP_DIR = pltmp
 
     if cli_opts.verbose > 0:
@@ -899,31 +895,20 @@
         time_to_str,
     )
     from pipelime.commands import TempCommand
-<<<<<<< HEAD
     from pipelime.piper.checkpoint import LocalCheckpoint
-=======
-    from pipelime.piper.checkpoint import Checkpoint, CheckpointNamespace
-
-    tui_ckpt_ns = CheckpointNamespace(
-        checkpoint=checkpoint if checkpoint is not None else Checkpoint(),
-        namespace="__tui_data__",
-    )
->>>>>>> dcf026ad
+
+    tui_ckpt_ns = checkpoint.get_namespace("__tui_data__")
 
     try:
         cmd_cls = get_pipelime_command_cls(command)
     except ValueError:
         raise typer.Exit(1)
 
-<<<<<<< HEAD
     if is_temp_checkpoint and cmd_cls.save_to_default_checkpoint():
         checkpoint = LocalCheckpoint(
             folder=PipelimeUserAppDir.store_temporary_checkpoint()
         )
 
-    if is_tui_needed(cmd_cls, cmd_args) and not no_ui:
-        app = TuiApp(cmd_cls, cmd_args)
-=======
     # if we are resuming, check if we need to show the tui
     show_tui = tui_ckpt_ns.read_data("show", None)
     if show_tui is None:
@@ -932,7 +917,6 @@
 
     if show_tui and not no_ui:
         app = TuiApp(cmd_cls, tui_ckpt_ns.read_data("cmd_args", cmd_args))
->>>>>>> dcf026ad
         cmd_args = t.cast(t.Mapping, app.run())
         tui_ckpt_ns.write_data("cmd_args", cmd_args)
 
