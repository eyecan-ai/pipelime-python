from __future__ import annotations

import typing as t
<<<<<<< HEAD
=======
import functools
from pathlib import Path
>>>>>>> ce3b4e5d
from abc import ABC, abstractmethod
from pathlib import Path

import typer

from pipelime.cli.subcommands import SubCommands as subc
from pipelime.cli.utils import (
    PipelimeSymbolsHelper,
    print_command_op_stage_info,
    print_commands_ops_stages_list,
)

if t.TYPE_CHECKING:
    from pipelime.choixe import XConfig


class CLISpecialChars:
    @staticmethod
    def assignment():
        return ("=",)

    @staticmethod
    def config():
        # MUST BE SORTED FROM THE LONGEST TO THE SHORTEST
        return ("++", "+")

    @staticmethod
    def context():
        # MUST BE SORTED FROM THE LONGEST TO THE SHORTEST
        return ("@@", "@")

    @staticmethod
    def ctx_start():
        return ("//",)


class CLIParserState(ABC):
    def __init__(
        self,
        cfg_opts: t.Dict[str, t.Any] = {},
        ctx_opts: t.Dict[str, t.Any] = {},
        ctx_started: bool = False,
    ):
        self.cfg_opts = cfg_opts
        self.ctx_opts = ctx_opts
        self.ctx_started = ctx_started

    @abstractmethod
    def process_token(self, token: str) -> CLIParserState:
        pass

    @abstractmethod
    def close(self):
        pass


class CLIParserHoldState(CLIParserState):
    def process_token(self, token: str) -> CLIParserState:
        from pipelime.cli.pretty_print import print_error

        if token in CLISpecialChars.ctx_start():
            return CLIParserHoldState(self.cfg_opts, self.ctx_opts, True)
        if not self.ctx_started and token.startswith(CLISpecialChars.config()):
            opt, val = self._process_key_arg(token)
            cli_state = CLIParserExpectingCfgValue(
                opt, self.cfg_opts, self.ctx_opts, self.ctx_started
            )
            if val is not None:
                return cli_state.process_token(val)
            return cli_state
        if (
            self.ctx_started and token.startswith(CLISpecialChars.config())
        ) or token.startswith(CLISpecialChars.context()):
            opt, val = self._process_key_arg(token)
            cli_state = CLIParserExpectingCtxValue(
                opt, self.cfg_opts, self.ctx_opts, self.ctx_started
            )
            if val is not None:
                return cli_state.process_token(val)
            return cli_state

        print_error(f"Unexpected token: `{token}`")
        raise typer.Exit(1)

    def close(self):
        return

    def _process_key_arg(self, token: str):
        from pipelime.cli.pretty_print import print_error, print_warning

        opt, val = token, None
        for char in CLISpecialChars.config() + CLISpecialChars.context():
            if token.startswith(char):
                opt = token[len(char) :]  # noqa: E203
                break

        for char in CLISpecialChars.assignment():
            if char in opt:
                opt, _, val = opt.partition(char)
                break

        if opt.endswith(".") or ".." in opt or ".[" in opt:
            print_error(f"Invalid key path: `{opt}`")
            print_warning(
                "Remember: Bash and other shells want the choixe's dollar sign (`$`) "
                "escaped! Try with single quotes or backslash."
            )
            print_warning("For example:")
            print_warning(
                "bash/zsh: +operations.map.$model => '+operations.map.$model'"
            )
            print_warning(r"zsh: +operations.map.$model => +operations.map.\$model")
            raise typer.Exit(1)

        return opt, val


class CLIParserExpectingValue(CLIParserState):
    def __init__(
        self,
        key_name: str,
        cfg_opts: t.Dict[str, t.Any] = {},
        ctx_opts: t.Dict[str, t.Any] = {},
        ctx_started: bool = False,
    ):
        super().__init__(cfg_opts, ctx_opts, ctx_started)
        self.key_name = key_name

    @abstractmethod
    def target_cfg(self) -> t.Dict[str, t.Any]:
        pass

    def process_token(self, token: str) -> CLIParserState:
        from pipelime.choixe.utils.common import deep_set_

        if token in CLISpecialChars.ctx_start() or token.startswith(
            CLISpecialChars.config() + CLISpecialChars.context()
        ):
            self._set_boolean_flag()
            cli_state = CLIParserHoldState(
                self.cfg_opts, self.ctx_opts, self.ctx_started
            )
            return cli_state.process_token(token)

        deep_set_(
            self.target_cfg(),
            key_path=self.key_name,
            value=self._convert_val(token),
            append=True,
        )
        return CLIParserHoldState(self.cfg_opts, self.ctx_opts, self.ctx_started)

    def close(self):
        self._set_boolean_flag()

    def _set_boolean_flag(self):
        from pipelime.choixe.utils.common import deep_set_

        deep_set_(
            self.target_cfg(),
            key_path=self.key_name,
            value=True,
            append=True,
        )

    def _convert_val(self, val: str):
        if val.lower() == "true":
            return True
        if val.lower() == "false":
            return False
        if val.lower() in ("none", "null", "nul"):
            return None
        try:
            num = int(val)
            return num
        except ValueError:
            pass
        try:
            num = float(val)
            return num
        except ValueError:
            pass
        return val


class CLIParserExpectingCfgValue(CLIParserExpectingValue):
    def target_cfg(self) -> t.Dict[str, t.Any]:
        return self.cfg_opts


class CLIParserExpectingCtxValue(CLIParserExpectingValue):
    def target_cfg(self) -> t.Dict[str, t.Any]:
        return self.ctx_opts


def _complete_yaml(incomplete: str):
    for v in Path(".").glob(f"{incomplete}*.yaml"):
        yield str(v)


def _print_dict(name, data):
    import json

    from pipelime.cli.pretty_print import print_info

    print_info(f"\n{name}:")
    print_info(json.dumps(data, indent=2))


def _update_dispatch(original_value, item):
    if isinstance(item, t.Mapping):
        if isinstance(original_value, t.MutableMapping):
            _dict_update(original_value, item)
            return True
    elif isinstance(item, t.Sequence):
        if isinstance(original_value, t.MutableSequence):
            _list_update(original_value, item)
            return True
    return False


def _list_update(to_be_updated: t.MutableSequence, data: t.Sequence):
    to_be_updated.extend([None] * (len(data) - len(to_be_updated)))  # this is safe
    if data[-1] is None:
        del to_be_updated[len(data) - 1 :]  # noqa: E203
    for idx, item in enumerate(data):
        if item is not None:
            original_value = to_be_updated[idx]
            if _update_dispatch(original_value, item):
                continue
            to_be_updated[idx] = item


def _dict_update(to_be_updated: t.MutableMapping, data: t.Mapping):
    for k, v in data.items():
        if k in to_be_updated:
            original_value = to_be_updated[k]
            if _update_dispatch(original_value, v):
                continue
        to_be_updated[k] = v


def _deep_update_fn(to_be_updated: "XConfig", data: "XConfig"):
    to_be_updated.deep_update(data, full_merge=True)
    return to_be_updated


def _process_cfg_or_die(
    cfg: "XConfig",
    ctx: t.Optional["XConfig"],
    cfg_name: str,
    run_all: t.Optional[bool],
    output: t.Optional[Path],
<<<<<<< HEAD
    exit_on_error: bool = True,
):
=======
    exit_on_error: bool,
    verbose: bool,
) -> t.List["XConfig"]:
    from pipelime.cli.pretty_print import print_error, print_info
>>>>>>> ce3b4e5d
    from pipelime.choixe.visitors.processor import ChoixeProcessingError
    from pipelime.cli.pretty_print import print_error

    try:
        effective_configs = (
            [cfg.process(ctx)]
            if run_all is not None and not run_all
            else cfg.process_all(ctx)
        )
    except ChoixeProcessingError as e:
        if exit_on_error:
            print_error(f"Invalid {cfg_name}! {e}\nRun with -v to get more info.")
            raise typer.Exit(1)
        raise e

    if verbose:
        pls = "s" if len(effective_configs) != 1 else ""
        print_info(f"\nFound {len(effective_configs)} {cfg_name}{pls}")

    if len(effective_configs) > 1 and run_all is None:
        if not typer.confirm(
            f"{len(effective_configs)} {cfg_name}s found. "
            "Do you want to keep them all?"
        ):
            effective_configs = effective_configs[:1]

    if output is not None:
        zero_fill = len(str(len(effective_configs) - 1))
        for idx, cfg in enumerate(effective_configs):
            filepath = (
                output.with_name(f"{output.name}_{str(idx).zfill(zero_fill)}")
                if len(effective_configs) > 1
                else output
            )
            cfg.save_to(filepath)
    return effective_configs


def _process_all(
    base_cfg: t.List["XConfig"],
    effective_ctx: "XConfig",
    output: t.Optional[Path],
    run_all: t.Optional[bool],
    exit_on_error: bool,
    verbose: bool,
):
    from pipelime.cli.pretty_print import print_info
    from pipelime.choixe import XConfig

    # first process with no branch
    effective_configs = [
        _process_cfg_or_die(
            c, effective_ctx, "configuration", False, output, exit_on_error, verbose
        )
        for c in base_cfg
        if c.to_dict()
    ]
    if effective_configs:
        effective_configs = functools.reduce(
            lambda acc, curr: acc + curr, effective_configs
        )
        effective_configs = functools.reduce(
            lambda acc, curr: _deep_update_fn(acc, curr), effective_configs
        )
    else:
        effective_configs = XConfig()

    if verbose:
        print_info("\nMerged configuration:")
        print_info(effective_configs.to_dict(), pretty=True)

    # now process the branches, if any, and check the overall merge
    return _process_cfg_or_die(
        effective_configs,
        effective_ctx,
        "configuration",
        run_all,
        output,
        exit_on_error,
        verbose,
    )


app = typer.Typer(pretty_exceptions_enable=False)


def version_callback(value: bool):
    from pipelime import __version__

    if value:
        print(__version__)
        raise typer.Exit()


@app.command(
    add_help_option=False,
    no_args_is_help=True,
    context_settings={"allow_extra_args": True, "ignore_unknown_options": True},
)
def pl_main(  # noqa: C901
    ctx: typer.Context,
    config: t.List[Path] = typer.Option(
        None,
        "--config",
        "-c",
        exists=True,
        file_okay=True,
        dir_okay=False,
        writable=False,
        readable=True,
        resolve_path=True,
        help=(
            "One or more yaml/json files with some or "
            "all the arguments required by the command.\n\n"
            "`++opt` or `+opt` command line options update and override them.\n\n "
        ),
        autocompletion=_complete_yaml,
    ),
    context: t.List[Path] = typer.Option(
        None,
        "--context",
        "-x",
        exists=True,
        file_okay=True,
        dir_okay=False,
        writable=False,
        readable=True,
        resolve_path=True,
        help=(
            "One or more yaml/json files with some or all the context parameters. "
            "If `--config` is set and `--context` is not, all files matching "
            "`context*.[yaml|yml|json]` in the folders of all the "
            "configuration files will be loaded as the context. "
            "Use `--no-ctx-autoload` to disable this behavior.\n\n"
            "`@@opt` or `@opt` command line options update and override them.\n\n"
            "After a `//` token, `++opt` and `+opt` are accepted as well.\n\n "
        ),
        autocompletion=_complete_yaml,
    ),
    ctx_autoload: bool = typer.Option(
        True,
        help=(
            "Enable/disable context auto-loading when "
            "`--config` is set and `--context` is not."
        ),
    ),
    extra_modules: t.List[str] = typer.Option(
        [], "--module", "-m", help="Additional modules to import."
    ),
    run_all: t.Optional[bool] = typer.Option(
        None,
        help=(
            "In case of multiple configurations, run them all or only the first one. "
            "If not specified, user will be notified if multiple configurations "
            "are found and asked on how to proceed."
        ),
    ),
    output: t.Optional[Path] = typer.Option(
        None,
        "--output",
        "-o",
        writable=True,
        resolve_path=True,
        help="Save final processed configuration to json/yaml.",
    ),
    output_ctx: t.Optional[Path] = typer.Option(
        None,
        writable=True,
        resolve_path=True,
        help="Save final processed context to json/yaml.",
    ),
    verbose: bool = typer.Option(False, "--verbose", "-v", help="Verbose output."),
    dry_run: bool = typer.Option(False, "--dry-run", "-d", help="Dry run."),
    command: str = typer.Argument(
        "",
        show_default=False,
        help=(
            (
                "A pipelime command, ie, a `command-name`, "
                "a `package.module.ClassName` class path or "
                "a `path/to/module.py:ClassName` uri (use with care).\n\n"
            )
            + subc.get_help()
        ),
        autocompletion=PipelimeSymbolsHelper.complete_name(
            is_cmd=True,
            is_seq_op=False,
            is_stage=False,
            additional_names=subc.get_autocompletions(),
        ),
    ),
    command_args: t.Optional[t.List[str]] = typer.Argument(
        None,
        help=(
            "\b\nPipelime command arguments:\n"
            "- `++opt` and `+opt` are command parameters\n"
            "- `@@opt` and `@opt` are context parameters\n"
            "- after `//` `++opt`, `+opt`, `@@opt`and `@opt` "
            "are always context parameters."
        ),
    ),
    help: bool = typer.Option(
        False, "--help", "-h", show_default=False, help="Show this message and exit."
    ),
    version: t.Optional[bool] = typer.Option(
        None,
        "--version",
        show_default=False,
        help="Show version and exit.",
        callback=version_callback,
        is_eager=True,
    ),
):
    """
    Pipelime Command Line Interface. Examples:

    `pipelime list` prints a list of the available commands, sequence operators
    and stages.

    `pipelime help <cmd-op-stg>` prints informations on a specific command, sequence
    operator or stage.

    `pipelime <command> [<args>]` runs a pipelime command.

    NB: command (++opt) and context (@@opt) arguments with no value are treated as
    TRUE boolean values. Use `false` or `true` to explicitly set a boolean
    and `none`/`null`/`nul` to enforce `None`.
    """

    PipelimeSymbolsHelper.set_extra_modules(extra_modules)

    if command_args is None:
        command_args = []

    if (
        help
        or command in subc.HELP[0]
        or any([h in command_args for h in subc.HELP[0]])
    ):
        try:
            if command and command not in subc.HELP[0]:
                print_command_op_stage_info(command)
            elif command_args:
                print_command_op_stage_info(command_args[0])
            else:
                print(ctx.get_help())
        except ValueError:
            pass
    elif command in subc.WIZARD[0] or any([w in command_args for w in subc.WIZARD[0]]):
        from pipelime.cli.wizard import Wizard

        if command and command not in subc.WIZARD[0]:
            Wizard.model_cfg_wizard(command)
        Wizard.model_cfg_wizard(command_args[0])
    elif command in subc.LIST[0]:
        print_commands_ops_stages_list(
            verbose, show_cmds=True, show_ops=True, show_stages=True
        )
    elif command in subc.LIST_CMDS[0]:
        print_commands_ops_stages_list(
            verbose, show_cmds=True, show_ops=False, show_stages=False
        )
    elif command in subc.LIST_OPS[0]:
        print_commands_ops_stages_list(
            verbose, show_cmds=False, show_ops=True, show_stages=False
        )
    elif command in subc.LIST_STGS[0]:
        print_commands_ops_stages_list(
            verbose, show_cmds=False, show_ops=False, show_stages=True
        )
    elif command:
        import pipelime.choixe.utils.io as choixe_io
        from pipelime.choixe import XConfig
        from pipelime.cli.pretty_print import print_error, print_info, print_warning

        if config and context is None and ctx_autoload:
            context = []
            for c in config:
                for p in c.resolve().parent.glob("context*.*"):
                    if p.suffix in (".yaml", ".yml", ".json"):
                        context += [p]

        if verbose:

            def _print_file_list(files: t.Sequence[Path], name: str):
                if config:
                    flist = ", ".join(f'"{str(c)}"' for c in config)
                    print_info(
                        f"{name.capitalize()} file"
                        + (f"s: [ {flist} ]" if len(config) > 1 else f": {config[0]}")
                    )
                else:
                    print_info(f"No {name} file")

            _print_file_list(config, "configuration")
            _print_file_list(context, "context")
            print_info(
                f"Other command and context arguments: {command_args}"
                if command_args
                else "No other command or context arguments"
            )

        base_cfg = [choixe_io.load(c) for c in config]
        base_ctx = [choixe_io.load(c) for c in context]

        # process extra args
        cli_state = CLIParserHoldState()
        for token in command_args:
            cli_state = cli_state.process_token(token)
        cli_state.close()
        cmdline_cfg, cmdline_ctx = cli_state.cfg_opts, cli_state.ctx_opts

        if verbose:
            _print_dict(
                f"Loaded configuration file{'s' if len(config) > 1 else ''}", base_cfg
            )
            _print_dict(
                f"Loaded context file{'s' if len(context) > 1 else ''}", base_ctx
            )
            _print_dict("Configuration options from command line", cmdline_cfg)
            _print_dict("Context options from command line", cmdline_ctx)

        # keep each config separated to get the right cwd
        base_cfg = [XConfig(data=c, cwd=p.parent) for c, p in zip(base_cfg, config)]
        base_cfg.append(XConfig(data=cmdline_cfg, cwd=Path.cwd()))

        base_ctx = [XConfig(data=c, cwd=p.parent) for c, p in zip(base_ctx, context)]
        base_ctx.append(XConfig(data=cmdline_ctx, cwd=Path.cwd()))

        # process contexts to resolve imports and local loops
        effective_ctx = [
            _process_cfg_or_die(c, None, "context", run_all, output_ctx, True, verbose)
            for c in base_ctx
            if c.to_dict()
        ]
        if effective_ctx:
            effective_ctx = functools.reduce(
                lambda acc, curr: acc + curr, effective_ctx
            )
            effective_ctx = functools.reduce(
                lambda acc, curr: _deep_update_fn(acc, curr), effective_ctx
            )
        else:
            effective_ctx = XConfig()

        if verbose:
            print_info("\nFinal effective context:")
            print_info(effective_ctx.to_dict(), pretty=True)

        if command in subc.AUDIT[0]:
            from dataclasses import fields

            from pipelime.choixe.visitors.processor import ChoixeProcessingError

            print_info("\n📄 CONFIGURATION AUDIT\n")
            for idx, c in enumerate(base_cfg):
                if len(base_cfg) > 1:
                    name = str(config[idx]) if idx < len(config) else "command line"
                    print_info(f"*** {name}")
                inspect_info = c.inspect()
                for field in fields(inspect_info):
                    value = getattr(inspect_info, field.name)
                    print_info(f"🔍 {field.name}:")
                    if value or isinstance(value, bool):
                        print_info(value, pretty=True)

            print_info("\n📄 CONTEXT AUDIT\n")
            print_info(effective_ctx.to_dict(), pretty=True)
            print_info("")

            try:
                effective_configs = _process_all(
                    base_cfg, effective_ctx, output, run_all, False, verbose
                )
            except ChoixeProcessingError as e:
                from rich.prompt import Confirm, Prompt

                from pipelime.cli.wizard import Wizard

                print_warning("Some variables are not defined in the context.")
                print_error(f"Invalid configuration! {e}")
                raise typer.Exit(1)

                ### SKIP FOR NOW
                # if not Confirm.ask(
                #     "Do you want to create a new context?", default=True
                # ):
                #     print_error(f"Invalid configuration! {e}")
                #     raise typer.Exit(1)
            #
            # print_info("\n📝 Please enter a value for each variable")
            # new_ctx = Wizard.context_wizard(inspect_info.variables, effective_ctx)
            #
            # print_info("Processing configuration and context...", end="")
            # effective_configs = _process_cfg_or_die(
            #     base_cfg, new_ctx, run_all, output
            # )
            # print_info(" OK")
            #
            # outfile = Prompt.ask("\n💾 Write to (leave empty to skip)")
            # if outfile:
            #     new_ctx.save_to(Path(outfile).with_suffix(".yaml"))

            pls = "s" if len(effective_configs) != 1 else ""
            print_info(
                "🎉 Configuration successfully processed "
                f"({len(effective_configs)} variant{pls})."
            )
            raise typer.Exit(0)
        else:
            from pipelime.cli.pretty_print import show_spinning_status

            with show_spinning_status("Processing configuration and context..."):
                effective_configs = _process_all(
                    base_cfg, effective_ctx, output, run_all, True, verbose
                )

            cmd_name = command
            cfg_size = len(effective_configs)
            for idx, cfg in enumerate(effective_configs):
                cfg_dict = cfg.to_dict()

                if verbose:
                    print_info(f"\n*** CONFIGURATION {idx+1}/{cfg_size} ***\n")
                    print_info(cfg_dict, pretty=True)

                if command in subc.EXEC[0]:
                    if len(cfg_dict) == 0:
                        print_error("No command specified.")
                        raise typer.Exit(1)
                    if len(cfg_dict) > 1:
                        print_error("Multiple commands found.")
                        print_warning(
                            "You should use the `run` command to process a dag."
                        )
                        raise typer.Exit(1)
                    cmd_name = next(iter(cfg_dict))
                    cfg_dict = next(iter(cfg_dict.values()))

                run_command(cmd_name, cfg_dict, verbose, dry_run)
    else:
        from pipelime.cli.pretty_print import print_error

        print_error("No command specified.")
        raise typer.Exit(1)


def run_command(command: str, cmd_args: t.Mapping, verbose: bool, dry_run: bool):
    """
    Run a pipelime command.
    """

    import time
    from pydantic.error_wrappers import ValidationError

<<<<<<< HEAD
    from pipelime.cli.pretty_print import print_command_outputs, print_info
    from pipelime.cli.utils import PipelimeSymbolsHelper, time_to_str
    from pipelime.piper import PipelimeCommand
=======
    from pipelime.cli.pretty_print import print_info, print_command_outputs
    from pipelime.cli.utils import get_pipelime_command_cls, time_to_str
>>>>>>> ce3b4e5d

    try:
        cmd_cls = get_pipelime_command_cls(command)
    except ValueError:
        raise typer.Exit(1)

    if verbose:
        print_info(f"\nCreating command `{command}` with options:")
        print_info(cmd_args, pretty=True)

    try:
        cmd_obj = cmd_cls(**cmd_args)
    except ValidationError as e:

        def _replace_alias(val):
            if isinstance(val, str):
                for field in cmd_cls.__fields__.values():
                    if (
                        field.model_config.allow_population_by_field_name
                        and field.has_alias
                        and field.alias == val
                    ):
                        return f"{field.name} / {field.alias}"
            return val

        for err in e.errors():
            if "loc" in err:
                err["loc"] = tuple(_replace_alias(l) for l in err["loc"])
        raise e

    if verbose:
        print_info(f"\nCreated command `{command}`:")
        print_info(cmd_obj.dict(), pretty=True)

    if verbose:
        print_info(f"\nRunning `{command}`...")

    start_time = time.perf_counter_ns()
    if not dry_run:
        cmd_obj()
    end_time = time.perf_counter_ns()
    print_info("\nCommand executed in " + time_to_str(end_time - start_time))

    print_info(f"\n`{command}` outputs:")
    print_command_outputs(cmd_obj)


def run_with_extra_modules(*extra_modules):
    """Run the CLI setting extra modules as if -m was used."""

    import sys

    sys.argv.extend([a for m in extra_modules for a in ("-m", m)])
    app()


if __name__ == "__main__":
    app()<|MERGE_RESOLUTION|>--- conflicted
+++ resolved
@@ -1,11 +1,8 @@
 from __future__ import annotations
 
 import typing as t
-<<<<<<< HEAD
-=======
 import functools
 from pathlib import Path
->>>>>>> ce3b4e5d
 from abc import ABC, abstractmethod
 from pathlib import Path
 
@@ -259,15 +256,10 @@
     cfg_name: str,
     run_all: t.Optional[bool],
     output: t.Optional[Path],
-<<<<<<< HEAD
-    exit_on_error: bool = True,
-):
-=======
     exit_on_error: bool,
     verbose: bool,
 ) -> t.List["XConfig"]:
     from pipelime.cli.pretty_print import print_error, print_info
->>>>>>> ce3b4e5d
     from pipelime.choixe.visitors.processor import ChoixeProcessingError
     from pipelime.cli.pretty_print import print_error
 
@@ -723,14 +715,8 @@
     import time
     from pydantic.error_wrappers import ValidationError
 
-<<<<<<< HEAD
-    from pipelime.cli.pretty_print import print_command_outputs, print_info
-    from pipelime.cli.utils import PipelimeSymbolsHelper, time_to_str
-    from pipelime.piper import PipelimeCommand
-=======
     from pipelime.cli.pretty_print import print_info, print_command_outputs
     from pipelime.cli.utils import get_pipelime_command_cls, time_to_str
->>>>>>> ce3b4e5d
 
     try:
         cmd_cls = get_pipelime_command_cls(command)
